--- conflicted
+++ resolved
@@ -54,12 +54,8 @@
     # creating pandas dataframe with return periods
     era_type = str(sys.argv[4])
     logging.info(f'Workspace {workspace}')
-<<<<<<< HEAD
     rp_path = glob(os.path.join(static_path, era_type, os.path.basename(os.path.split(workspace)[0]),
                                 f'*return_periods_{era_type}*.nc*'))[0]
-=======
-    rp_path = glob(os.path.join(static_path, era_type, os.path.basename(os.path.split(workspace)[0]), f'*return_periods_{era_type}*.nc*'))[0]
->>>>>>> 803aa4ad
     logging.info(f'Return Period Path {rp_path}')
     rp_ncfile = nc.Dataset(rp_path, 'r')
 
@@ -168,14 +164,7 @@
                         ret_per = '2'
                     else:
                         ret_per = '0'
-<<<<<<< HEAD
                 f.write(','.join([str(comid), f_date, str(f_max), str(f_mean), color, thickness, ret_per + '\n']))
-        f.close()
-=======
-
-                    f.write(','.join([str(comid), f_date, str(f_max), str(f_mean), color, thickness, ret_per + '\n']))
-
->>>>>>> 803aa4ad
         return 'Stat Success'
     except Exception as e:
         f.close()
@@ -185,7 +174,6 @@
 
 # runs function on file execution
 if __name__ == "__main__":
-<<<<<<< HEAD
     """
     Arguments:
 
@@ -206,11 +194,6 @@
     """
 
     logging.basicConfig(filename=str(sys.argv[2]), level=logging.DEBUG)
-=======
-
-    #logging.basicConfig(filename=str(sys.argv[2]), level=logging.DEBUG)
->>>>>>> 803aa4ad
-    logging.basicConfig(level=logging.DEBUG)
 
     # output directory
     workdir = str(sys.argv[1])
@@ -224,11 +207,8 @@
             if not any(excluded in watersheds[i] for excluded in exclude_list) and os.path.isdir(
                     os.path.join(watersheds[i], d)):
                 dates.append(os.path.join(watersheds[i], d))
-<<<<<<< HEAD
                 # logging.info(os.path.join(watersheds[i], d))
-=======
-                logging.info(os.path.join(watersheds[i], d))
->>>>>>> 803aa4ad
+
     logging.debug(dates)
     pool = mp.Pool()
     results = pool.map(extract_summary_table, dates)
